#include <tinyfsm.hpp>
#include <AsyncMqttClient.h>
#include <PubSubClient.h>
#include "Esp32RingBuffer.h"

class StateMachine
: public tinyfsm::Fsm<StateMachine>
{
public:
  virtual void react(WifiDisconnectEvent const &) {
    transit<WifiDisconnected>();
  };
  virtual void react(WifiConnectEvent const &) {
    transit<WifiConnected>();
  };
  virtual void react(MQTTConnectedEvent const &) {
    transit<MQTTConnected>();    
  };
  virtual void react(MQTTDisconnectedEvent const &) {
    transit<MQTTDisconnected>();    
  };
  virtual void react(BeginPlayAudioEvent const &) {};
  virtual void react(EndPlayAudioEvent const &) {};
  virtual void react(StreamAudioEvent const &) {
    xEventGroupClearBits(audioGroup, PLAY);
    xEventGroupSetBits(audioGroup, STREAM);
  };
  virtual void react(IdleEvent const &) {};
  virtual void react(ErrorEvent const &) {};
  virtual void react(TtsEvent const &) {};  
  virtual void react(UpdateEvent const &) {};
  virtual void react(PlayBytesEvent const &) {
    xEventGroupClearBits(audioGroup, STREAM);
    xEventGroupSetBits(audioGroup, PLAY);
  };
  virtual void react(ListeningEvent const &) {};

  virtual void entry(void) {}; 
  virtual void run(void) {}; 
  void         exit(void) {};
};

class Tts : public StateMachine
{
  void entry(void) override {
<<<<<<< HEAD
    publishDebug("Enter Tts");
    current_colors = COLORS_TTS;
=======
    Serial.println("Enter Speaking");
>>>>>>> 6244d5d0
  }

  void react(IdleEvent const &) override { 
    publishDebug("IdleEvent in Tts");
    transit<Idle>();
  }

  void react(ListeningEvent const &) override { 
    publishDebug("ListeningEvent in Tts");
    transit<Listening>();
  }

  void react(BeginPlayAudioEvent const &) override { 
    publishDebug("BeginPlayAudioEvent in Tts");
    transit<TtsPlay>();
  }
};

class TtsPlay : public StateMachine
{
  void entry(void) override {
    publishDebug("Enter TtsPlay");
  }

  void react(EndPlayAudioEvent const &) override { 
    publishDebug("EndPlayAudioEvent in TtsPlay");
    transit<Tts>();
  }
};

class Updating : public StateMachine
{
  void entry(void) override {
    Serial.println("Enter Updating");
    xEventGroupClearBits(audioGroup, PLAY);
    xEventGroupClearBits(audioGroup, STREAM);
    device->updateBrightness(config.brightness);
    xSemaphoreTake(wbSemaphore, portMAX_DELAY); 
    device->updateColors(COLORS_OTA);
    xSemaphoreGive(wbSemaphore);
  }
};

class Listening : public StateMachine
{
  void entry(void) override {
    publishDebug("Enter Listening");
    xEventGroupClearBits(audioGroup, PLAY);
    xEventGroupClearBits(audioGroup, STREAM);
    device->updateBrightness(config.hotword_brightness);
    xSemaphoreTake(wbSemaphore, portMAX_DELAY); 
    device->updateColors(COLORS_HOTWORD);
    current_colors = COLORS_HOTWORD;
    xSemaphoreGive(wbSemaphore);
    initHeader(device->readSize, device->width, device->rate);
    xEventGroupSetBits(audioGroup, STREAM);
  }

  void react(IdleEvent const &) override { 
    publishDebug("IdleEvent in Listening");
    transit<Idle>();
  }

  void react(TtsEvent const &) override { 
    transit<Tts>();
  }

  void react(BeginPlayAudioEvent const &) override { 
    publishDebug("BeginPlayAudioEvent in Listening");
    transit<ListeningPlay>();
  }
};

class ListeningPlay : public StateMachine
{
  void entry(void) override {
    publishDebug("Enter ListeningPlay");
  }

  void react(EndPlayAudioEvent const &) override { 
    publishDebug("EndPlayAudioEvent in ListeningPlay");
    transit<Listening>();
  }
};

class Idle : public StateMachine
{
  bool hotwordDetected = false;

  void entry(void) override {
    publishDebug("Enter Idle");
    hotwordDetected = false;
    xEventGroupClearBits(audioGroup, PLAY);
    xEventGroupClearBits(audioGroup, STREAM);
    device->updateBrightness(config.brightness);
    xSemaphoreTake(wbSemaphore, portMAX_DELAY); 
    device->updateColors(COLORS_IDLE);
    current_colors = COLORS_IDLE;
    xSemaphoreGive(wbSemaphore);
    initHeader(device->readSize, device->width, device->rate);
    xEventGroupSetBits(audioGroup, STREAM);
  }

  void run(void) override {
    if (device->isHotwordDetected() && !hotwordDetected) {
      hotwordDetected = true;
      //start session by publishing a message to hermes/dialogueManager/startSession
      std::string message = "{\"init\":{\"type\":\"action\",\"canBeEnqueued\": false},\"siteId\":\"" + std::string(config.siteid) + "\"}";
      asyncClient.publish("hermes/dialogueManager/startSession", 0, false, message.c_str());
    }
  }

  void react(ListeningEvent const &) override { 
    transit<Listening>();
  }

  void react(BeginPlayAudioEvent const &) override { 
    publishDebug("BeginPlayAudioEvent in Idle");
    transit<IdlePlay>();
  }

  void react(TtsEvent const &) override { 
    transit<Tts>();
  }

  void react(ErrorEvent const &) override { 
    transit<Error>();
  }
  
  void react(UpdateEvent const &) override { 
    transit<Updating>();
  }
};

class IdlePlay : public StateMachine
{
  void entry(void) override {
    publishDebug("Enter IdlePlay");
  }

  void react(EndPlayAudioEvent const &) override { 
    publishDebug("EndPlayAudioEvent in IdlePlay");
    transit<Idle>();
  }
<<<<<<< HEAD
};

class Error : public StateMachine
{
  void entry(void) override {
    publishDebug("Enter Error");
    device->updateBrightness(config.brightness);
    xSemaphoreTake(wbSemaphore, portMAX_DELAY); 
    device->updateColors(COLORS_ERROR);
    current_colors = COLORS_ERROR;
    xSemaphoreGive(wbSemaphore);
  }

  void react(IdleEvent const &) override { 
    publishDebug("IdleEvent in Error");
    transit<Idle>();
  }

  void react(BeginPlayAudioEvent const &) override { 
    publishDebug("BeginPlayAudioEvent in Error");
    transit<ErrorPlay>();
  }
};

class ErrorPlay : public StateMachine
{
  void entry(void) override {
    publishDebug("Enter ErrorPlay");
  }

  void react(EndPlayAudioEvent const &) override { 
    publishDebug("EndPlayAudioEvent in ErrorPlay");
    transit<Error>();
=======
  
  void react(OtaEvent const &) override { 
    transit<Updating>();
>>>>>>> 6244d5d0
  }
};

class MQTTConnected : public StateMachine {
  void entry(void) override {
    Serial.println("Enter MQTTConnected");
    Serial.printf("Connected as %s\r\n",config.siteid.c_str());
    publishDebug("Connected to asynch MQTT!");
    asyncClient.subscribe(playBytesTopic.c_str(), 0);
    asyncClient.subscribe(hotwordTopic.c_str(), 0);
    asyncClient.subscribe(audioTopic.c_str(), 0);
    //asyncClient.subscribe(debugTopic.c_str(), 0);
    asyncClient.subscribe(ledTopic.c_str(), 0);
    asyncClient.subscribe(restartTopic.c_str(), 0);
    asyncClient.subscribe(sayTopic.c_str(), 0);
    asyncClient.subscribe(sayFinishedTopic.c_str(), 0);
    asyncClient.subscribe(errorTopic.c_str(), 0);
    transit<Idle>();
  }
};

class MQTTDisconnected : public StateMachine {

  private:
  long currentMillis, startMillis;

  void entry(void) override {
    Serial.println("Enter MQTTDisconnected");
    startMillis = millis();
    currentMillis = millis();
    if (audioServer.connected()) {
      audioServer.disconnect();
    }    
    if (asyncClient.connected()) {
      asyncClient.disconnect();
    }
    if (!mqttInitialized) {
      asyncClient.onMessage(onMqttMessage);
      mqttInitialized = true;
    }
    Serial.printf("Connecting MQTT: %s, %d\r\n", config.mqtt_host.c_str(), config.mqtt_port);
    asyncClient.setClientId(config.siteid.c_str());
    asyncClient.setServer(config.mqtt_host.c_str(), config.mqtt_port);
    asyncClient.setCredentials(config.mqtt_user.c_str(), config.mqtt_pass.c_str());
    audioServer.setServer(config.mqtt_host.c_str(), config.mqtt_port);
    char clientID[100];
    snprintf(clientID, 100, "%sAudio", config.siteid.c_str());
    asyncClient.connect();
    audioServer.connect(clientID, config.mqtt_user.c_str(), config.mqtt_pass.c_str());
  }

  void run(void) override {
    if (audioServer.connected() && asyncClient.connected()) {
      transit<MQTTConnected>();
    } else {
      currentMillis = millis();
      if (currentMillis - startMillis > 5000) {
        Serial.println("Connect failed, retry");
        Serial.printf("Audio connected: %d, Async connected: %d\r\n", audioServer.connected(), asyncClient.connected());
        transit<MQTTDisconnected>();
      }      
    }
  }
};

class WifiConnected : public StateMachine
{
  void entry(void) override {
    Serial.println("Enter WifiConnected");
    #if NETWORK_TYPE == NETWORK_ETHERNET
        Serial.printf("Connected to LAN with IP: %s, \n", ETH.localIP().toString().c_str());
    #else
        Serial.printf("Connected to Wifi with IP: %s, SSID: %s, BSSID: %s, RSSI: %d\r\n", WiFi.localIP().toString().c_str(), WiFi.SSID().c_str(), WiFi.BSSIDstr().c_str(), WiFi.RSSI());
    #endif
    xEventGroupClearBits(audioGroup, PLAY);
    xEventGroupClearBits(audioGroup, STREAM);
    device->updateBrightness(config.brightness);
    device->updateColors(COLORS_WIFI_CONNECTED);
    ArduinoOTA.begin();
    transit<MQTTDisconnected>();
  }
};

class WifiDisconnected : public StateMachine
{
  void entry(void) override {
    if (!audioGroup) {
      audioGroup = xEventGroupCreate();
    }
    //Mute initial output
    device->muteOutput(true);
    xEventGroupClearBits(audioGroup, STREAM);
    xEventGroupClearBits(audioGroup, PLAY);
    if (i2sHandle == NULL) {
      Serial.println("Creating I2Stask");
      xTaskCreatePinnedToCore(I2Stask, "I2Stask", 30000, NULL, 3, &i2sHandle, 1);
      // give this task a suffciently high priority to push data in time to DMA
    } else {  
      Serial.println("We already have a I2Stask");
    }
    Serial.println("Enter WifiDisconnected");
    Serial.printf("Total heap: %d\r\n", ESP.getHeapSize());
    Serial.printf("Free heap: %d\r\n", ESP.getFreeHeap());

    #if NETWORK_TYPE == NETWORK_ETHERNET
      WiFi.onEvent(WiFiEvent);
      ETH.begin();
    #else
      device->updateBrightness(config.brightness);
      device->updateColors(COLORS_WIFI_DISCONNECTED);
      
      // Set static ip address
      #if defined(HOST_IP) && defined(HOST_GATEWAY)  && defined(HOST_SUBNET)  && defined(HOST_DNS1)
        IPAddress ip;
        IPAddress gateway;
        IPAddress subnet;
        IPAddress dns1;
        IPAddress dns2;

        ip.fromString(HOST_IP);
        gateway.fromString(HOST_GATEWAY);
        subnet.fromString(HOST_SUBNET);
        dns1.fromString(HOST_DNS1);

        #ifdef HOST_DNS2
          dns2.fromString(HOST_DNS2);
        #endif

        Serial.printf("Set static ip: %s, gateway: %s, subnet: %s, dns1: %s, dns2: %s\r\n", ip.toString().c_str(), gateway.toString().c_str(), subnet.toString().c_str(), dns1.toString().c_str(), dns2.toString().c_str());
        WiFi.config(ip, gateway, subnet, dns1, dns2);
      #endif

      WiFi.onEvent(WiFiEvent);
      WiFi.mode(WIFI_STA);

      // find best AP (BSSID) if there are several AP for a given SSID
      // https://github.com/arendst/Tasmota/blob/db615c5b0ba0053c3991cf40dd47b0d484ac77ae/tasmota/support_wifi.ino#L261
      // https://esp32.com/viewtopic.php?t=18979
      #if defined(SCAN_STRONGEST_AP)
        Serial.println("WiFi scan start");
        int n = WiFi.scanNetworks(); // WiFi.scanNetworks will return the number of networks found
        // or WIFI_SCAN_RUNNING   (-1), WIFI_SCAN_FAILED    (-2)

        Serial.printf("WiFi scan done, result %d\r\n", n);
        if (n <= 0) {
          Serial.println("error or no networks found");
        } else {
          for (int i = 0; i < n; ++i) {
            // Print metrics for each network found
            Serial.printf("%d: BSSID: %s  %ddBm, %d%% %s, %s (%d)\r\n", i + 1, WiFi.BSSIDstr(i).c_str(), WiFi.RSSI(i), constrain(2 * (WiFi.RSSI(i) + 100), 0, 100),
              (WiFi.encryptionType(i) == WIFI_AUTH_OPEN) ? "open     " : "encrypted", WiFi.SSID(i).c_str(), WiFi.channel(i));
          }
        }
        Serial.println();

        // find first that matches SSID. Expect results to be sorted by signal strength.
        int i = 0;
        while ( String(WIFI_SSID) != String(WiFi.SSID(i)) && (i < n)) {
          i++;
        }

        if (i == n || n < 0) {
          Serial.println("No network with SSID " WIFI_SSID " found!");
          WiFi.begin(WIFI_SSID, WIFI_PASS); // try basic method anyway
        } else {
          Serial.printf("SSID match found at index: %d\r\n", i + 1);
          WiFi.begin(WIFI_SSID, WIFI_PASS, 0, WiFi.BSSID(i)); // pass selected BSSID
        }
      #else
        WiFi.begin(WIFI_SSID, WIFI_PASS);
      #endif

      while (WiFi.waitForConnectResult() != WL_CONNECTED) {
          retryCount++;
          if (retryCount > 2) {
              Serial.println("Connection Failed! Rebooting...");
              ESP.restart();
          } else {
              Serial.println("Connection Failed! Retry...");
          }
      }
    #endif

  }
};

FSM_INITIAL_STATE(StateMachine, WifiDisconnected)

using fsm = tinyfsm::Fsm<StateMachine>;

template<typename E>
void send_event(E const & event)
{
  fsm::template dispatch<E>(event);
}

std::vector<std::string> explode( const std::string &delimiter, const std::string &str)
{
    std::vector<std::string> arr;
 
    int strleng = str.length();
    int delleng = delimiter.length();
    if (delleng==0)
        return arr;//no change
 
    int i=0;
    int k=0;
    while( i<strleng )
    {
        int j=0;
        while (i+j<strleng && j<delleng && str[i+j]==delimiter[j])
            j++;
        if (j==delleng)//found delimiter
        {
            arr.push_back(  str.substr(k, i-k) );
            i+=delleng;
            k=i;
        }
        else
        {
            i++;
        }
    }
    arr.push_back(  str.substr(k, i-k) );
    return arr;
}

void push_i2s_data(const uint8_t *const payload, size_t len)
{
  while (audioData.push((uint8_t *)payload, len) == false)
  {
    // getting in here indicates a completely filled buffer, as this is the only 
    // reason why push can fail unless len is larger than max buffer size
    // this case is not handled and must be avoided, hence we put an assert in
    assert(len < audioData.maxSize());
    do
    {
      if (xEventGroupGetBits(audioGroup) != PLAY)
      {
        send_event(PlayBytesEvent());
      }
      vTaskDelay(pdMS_TO_TICKS(50));
    } while (audioData.isFull());
    /// Serial.print("."); 
  }
}

void handle_playBytes(const std::string& topicstr, uint8_t *payload, size_t len, size_t index, size_t total)
{
  size_t offset = 0;

  // start of message
  if (index == 0)
  {
    send_event(BeginPlayAudioEvent());
    message_size = total;
    audioData.clear();
    XT_Wav_Class Message((const uint8_t *)payload);
    
    sampleRate = Message.SampleRate;
    numChannels = Message.NumChannels;
    bitDepth = Message.BitsPerSample;
    offset = Message.DataStart;

    Serial.printf("Samplerate: %d, Channels: %d, Format: %d, Bits per Sample: %d, Start: %d\r\n", sampleRate, numChannels, (int)Message.Format, bitDepth, offset);
    queueDelay = (sampleRate * numChannels * bitDepth) / 1000;
    //delay *= 2;
    //Serial.printf("Delay %d\n", (int)queueDelay);
  }

  push_i2s_data((uint8_t *)&payload[offset], len - offset);

  // enf of message 
  if (len + index == total)
  {    
    //At the end, make sure to start play in case the buffer is not full yet
    if (!audioData.isEmpty() && xEventGroupGetBits(audioGroup) != PLAY)
    {
      send_event(PlayBytesEvent());
    }

    std::vector<std::string> topicparts = explode("/", topicstr);
    finishedMsg = "{\"id\":\"" + topicparts[4] + "\",\"siteId\":\"" + config.siteid + "\",\"sessionId\":null}";
    send_event(EndPlayAudioEvent());
  }
}

void onMqttMessage(char *topic, char *payload, AsyncMqttClientMessageProperties properties, size_t len, size_t index, size_t total)
{
  const std::string topicstr(topic);

  // complete or enf of message has been received
  if (len + index == total)
  {
    if (topicstr.find(errorTopic.c_str()) != std::string::npos)
    {
      std::string payloadstr(payload);
      StaticJsonDocument<300> doc;
      DeserializationError err = deserializeJson(doc, payloadstr.c_str());
      // Check if this is for us
      if (!err) {
        JsonObject root = doc.as<JsonObject>();
        if (root["siteId"] == config.siteid.c_str()) {
          send_event(ErrorEvent());
        }
      }
    } else if (topicstr.find(sayFinishedTopic.c_str()) != std::string::npos)
    {
      std::string payloadstr(payload);
      StaticJsonDocument<300> doc;
      DeserializationError err = deserializeJson(doc, payloadstr.c_str());
      // Check if this is for us
      if (!err) {
        JsonObject root = doc.as<JsonObject>();
        if (root["siteId"] == config.siteid.c_str()) {
          send_event(IdleEvent());
        }
      }
    } else if (topicstr.find(sayTopic.c_str()) != std::string::npos)
    {
      std::string payloadstr(payload);
      StaticJsonDocument<300> doc;
      DeserializationError err = deserializeJson(doc, payloadstr.c_str());
      // Check if this is for us
      if (!err) {
        JsonObject root = doc.as<JsonObject>();
        if (root["siteId"] == config.siteid.c_str()) {
          send_event(TtsEvent());
        }
      }
    } else if (topicstr.find("toggleOff") != std::string::npos)
    {
      std::string payloadstr(payload);
      StaticJsonDocument<300> doc;
      DeserializationError err = deserializeJson(doc, payloadstr.c_str());
      // Check if this is for us
      if (!err) {
        JsonObject root = doc.as<JsonObject>();
        if (root["siteId"] == config.siteid.c_str() && root.containsKey("reason")) {
          if (root["reason"] == "dialogueSession") {
              send_event(ListeningEvent());
          }
          if (root["reason"] == "ttsSay") {
              send_event(TtsEvent());
          }
          if (root["reason"] == "playAudio") {
              send_event(ListeningEvent());
          }
        }
      }
    } else if (topicstr.find("toggleOn") != std::string::npos) {
      std::string payloadstr(payload);
      StaticJsonDocument<300> doc;
      DeserializationError err = deserializeJson(doc, payloadstr.c_str());
      // Check if this is for us
      if (!err) {
        JsonObject root = doc.as<JsonObject>();
        if (root["siteId"] == config.siteid.c_str() && root.containsKey("reason")) {
          if (root["reason"] == "dialogueSession") {
              send_event(IdleEvent());
          }
          if (root["reason"] == "ttsSay") {
              send_event(IdleEvent());
          }
          if (root["reason"] == "playAudio") {
           //   send_event(IdleEvent());
          }
        }
      }
    }
    else if (topicstr.find("playBytes") != std::string::npos)
    {
      handle_playBytes(topicstr, (uint8_t*)payload, len, index, total);
    } else if (topicstr.find(ledTopic.c_str()) != std::string::npos) {
      std::string payloadstr(payload);
      StaticJsonDocument<300> doc;
      bool saveNeeded = false;
      DeserializationError err = deserializeJson(doc, payloadstr.c_str());
      if (!err) {
        JsonObject root = doc.as<JsonObject>();
        if (root.containsKey("brightness")) {
          if (config.brightness != (int)root["brightness"]) {
            config.brightness = (int)(root["brightness"]);
            saveNeeded = true;
          }
        }
        if (root.containsKey("hotword_brightness")) {
          config.hotword_brightness = (int)(root["hotword_brightness"]);
        }
        if (root.containsKey("hotword")) {
          hotword_colors[0] = root["hotword"][0];
          hotword_colors[1] = root["hotword"][1];
          hotword_colors[2] = root["hotword"][2];
          hotword_colors[3] = root["hotword"][3];
        }
        if (root.containsKey("idle")) {
          idle_colors[0] = root["idle"][0];
          idle_colors[1] = root["idle"][1];
          idle_colors[2] = root["idle"][2];
          idle_colors[3] = root["idle"][3];
        }
        if (root.containsKey("wifi_disconnect")) {
          wifi_disc_colors[0] = root["wifi_disconnect"][0];
          wifi_disc_colors[1] = root["wifi_disconnect"][1];
          wifi_disc_colors[2] = root["wifi_disconnect"][2];
          wifi_disc_colors[3] = root["wifi_disconnect"][3];
        }
        if (root.containsKey("wifi_connect")) {
          wifi_conn_colors[0] = root["wifi_connect"][0];
          wifi_conn_colors[1] = root["wifi_connect"][1];
          wifi_conn_colors[2] = root["wifi_connect"][2];
          wifi_conn_colors[3] = root["wifi_connect"][3];
        }
        if (root.containsKey("update")) {
          ota_colors[0] = root["update"][0];
          ota_colors[1] = root["update"][1];
          ota_colors[2] = root["update"][2];
          ota_colors[3] = root["update"][3];
        }
        if (saveNeeded) {
          saveConfiguration(configfile, config);
        }
        send_event(IdleEvent());
      } else {
        publishDebug(err.c_str());
      }
    } else if (topicstr.find(audioTopic.c_str()) != std::string::npos) {
      std::string payloadstr(payload);
      StaticJsonDocument<300> doc;
      DeserializationError err = deserializeJson(doc, payloadstr.c_str());
      if (!err) {
        JsonObject root = doc.as<JsonObject>();
        if (root.containsKey("mute_input")) {
          config.mute_input = (root["mute_input"] == "true") ? true : false;
        }
        if (root.containsKey("mute_output")) {
          config.mute_output = (root["mute_output"] == "true") ? true : false;
        }
        if (root.containsKey("amp_output")) {
            config.amp_output =  (root["amp_output"] == "0") ? AMP_OUT_SPEAKERS : AMP_OUT_HEADPHONE;
        }
        if (root.containsKey("gain")) {
          config.gain = (int)root["gain"];
        }
        if (root.containsKey("volume")) {
          config.volume = (uint16_t)root["volume"];
        }
        if (root.containsKey("hotword")) {
          config.hotword_detection = (root["hotword"] == "local") ? HW_LOCAL : HW_REMOTE;
        }
        saveConfiguration(configfile, config);
      } else {
        publishDebug(err.c_str());
      }
    } else if (topicstr.find(restartTopic.c_str()) != std::string::npos) {
      std::string payloadstr(payload);
      StaticJsonDocument<300> doc;
      DeserializationError err = deserializeJson(doc, payloadstr.c_str());
      if (!err) {
        JsonObject root = doc.as<JsonObject>();
        if (root.containsKey("passwordhash")) {
          if (root["passwordhash"] == OTA_PASS_HASH) {
            ESP.restart();
          }
        }
      } else {
        publishDebug(err.c_str());
      }
    } else if (topicstr.find(debugTopic.c_str()) != std::string::npos) {
      std::string payloadstr(payload);
      StaticJsonDocument<300> doc;
      DeserializationError err = deserializeJson(doc, payloadstr.c_str());
      if (!err) {
        JsonObject root = doc.as<JsonObject>();
        if (root.containsKey("debug")) {
          DEBUG = (root["debug"] == "true") ? true : false;
        }
      }
    }
  } else {
    // len + index < total ==> partial message
    if (topicstr.find("playBytes") != std::string::npos)
    {
      handle_playBytes(topicstr, (uint8_t*)payload, len, index, total);
    }
    else
    {
      Serial.printf("Unhandled partial message received, topic '%s'\r\n", topic);
    }
  }
}

void I2Stask(void *p) {  
  while (1) {    
    if (xEventGroupGetBits(audioGroup) == PLAY) {
      size_t bytes_written;
      boolean timeout = false;
      int played = 44;

      xSemaphoreTake(wbSemaphore, portMAX_DELAY); 
      device->setWriteMode(sampleRate, bitDepth, numChannels);
      xSemaphoreGive(wbSemaphore); 

      while (played < message_size && timeout == false)
      {
        // if (fsm::is_in_state<Tts>()) {
          xSemaphoreTake(wbSemaphore, portMAX_DELAY); 
          device->animate(current_colors);
          xSemaphoreGive(wbSemaphore); 
        // }
        int bytes_to_write = device->writeSize;
        if (message_size - played < device->writeSize)
        {
          bytes_to_write = message_size - played;
        }
        uint16_t data[bytes_to_write/2];
        if (!timeout)
        {
          for (int i = 0; i < bytes_to_write/2; i++)
          {
            if (!audioData.pop(data[i]))
            {
              Serial.printf("Buffer underflow %d %ld\r\n", played + i, message_size);
              vTaskDelay(60);
              bytes_to_write = (i)*2;
            }
          }
          played = played + bytes_to_write;
          if (!config.mute_output)
          {
            xSemaphoreTake(wbSemaphore, portMAX_DELAY); 
            device->muteOutput(false);
            device->writeAudio((uint8_t*)data, bytes_to_write, &bytes_written);
            xSemaphoreGive(wbSemaphore);
          }
          else
          {
            bytes_written = bytes_to_write;
          }
            if (bytes_written != bytes_to_write) {
              Serial.printf("Bytes to write %d, but bytes written %d\r\n",bytes_to_write,bytes_written);
          }
        }
      }
      asyncClient.publish(playFinishedTopic.c_str(), 0, false, finishedMsg.c_str());
      xSemaphoreTake(wbSemaphore, portMAX_DELAY); 
      device->muteOutput(true);
      xSemaphoreGive(wbSemaphore); 
      audioData.clear();
      Serial.println("Done");
      send_event(StreamAudioEvent());
    }
    if (xEventGroupGetBits(audioGroup) == STREAM && !config.mute_input) {     
      xSemaphoreTake(wbSemaphore, portMAX_DELAY); 
      device->setReadMode();
      xSemaphoreGive(wbSemaphore); 
      uint8_t data[device->readSize * device->width];
      if (audioServer.connected()) {
        xSemaphoreTake(wbSemaphore, portMAX_DELAY); 
        if (device->readAudio(data, device->readSize * device->width)) {
          // only send audio if hotword_detection is HW_REMOTE.
          //TODO when LOCAL is supported: check if hotword is detected and send audio as well in that case
          if (config.hotword_detection == HW_REMOTE)
          {
            //Rhasspy needs an audiofeed of 512 bytes+header per message
            //Some devices, like the Matrix Voice do 512 16 bit read in one mic read
            //This is 1024 bytes, so two message are needed in that case
            const int messageBytes = 512;
            uint8_t payload[sizeof(header) + messageBytes];
            const int message_count = sizeof(data) / messageBytes;
            for (int i = 0; i < message_count; i++) {
              memcpy(payload, &header, sizeof(header));
              memcpy(&payload[sizeof(header)], &data[messageBytes * i], messageBytes);
              audioServer.publish(audioFrameTopic.c_str(),(uint8_t *)payload, sizeof(payload));
            }
          }
        } else {
          //Loop, because otherwise this causes timeouts
          audioServer.loop();
        }
        xSemaphoreGive(wbSemaphore); 
      } else {
        xEventGroupClearBits(audioGroup, STREAM);
        send_event(MQTTDisconnectedEvent());
      }
    }

    //Added for stability when neither PLAY or STREAM is set.
    vTaskDelay(10);

  }  
  vTaskDelete(NULL);
}

void initHeader(int readSize, int width, int rate) {
    strncpy(header.riff_tag, "RIFF", 4);
    strncpy(header.wave_tag, "WAVE", 4);
    strncpy(header.fmt_tag, "fmt ", 4);
    strncpy(header.data_tag, "data", 4);

    header.riff_length = (uint32_t)sizeof(header) + (readSize * width);
    header.fmt_length = 16;
    header.audio_format = 1;
    header.num_channels = 1;
    header.sample_rate = rate;
    header.byte_rate = rate * width;
    header.block_align = width;
    header.bits_per_sample = width * 8;
    header.data_length = readSize * width;
}

void WiFiEvent(WiFiEvent_t event) {
    switch (event) {

      #if NETWORK_TYPE == NETWORK_ETHERNET
        case SYSTEM_EVENT_ETH_START:
          Serial.println("ETH Started");
          //set eth hostname here
          ETH.setHostname(HOSTNAME);
          break;
        case SYSTEM_EVENT_ETH_CONNECTED:
          Serial.println("ETH Connected");
          break;
        case SYSTEM_EVENT_ETH_GOT_IP:
          Serial.print("ETH MAC: ");
          Serial.print(ETH.macAddress());
          Serial.print(", IPv4: ");
          Serial.print(ETH.localIP());
          if (ETH.fullDuplex()) {
            Serial.print(", FULL_DUPLEX");
          }
          Serial.print(", ");
          Serial.print(ETH.linkSpeed());
          Serial.println("Mbps");
            send_event(WifiConnectEvent());
          break;
        case SYSTEM_EVENT_ETH_DISCONNECTED:
          Serial.println("ETH Disconnected");
           send_event(WifiDisconnectEvent());
          break;
        case SYSTEM_EVENT_ETH_STOP:
          Serial.println("ETH Stopped");
          send_event(WifiDisconnectEvent());
          break;
        default:
          Serial.println("ETH Event");
          break;
      #else
        case SYSTEM_EVENT_STA_START:
            WiFi.setHostname(HOSTNAME);
            break;
        case SYSTEM_EVENT_STA_GOT_IP:
            send_event(WifiConnectEvent());
            break;
        case SYSTEM_EVENT_STA_DISCONNECTED:
            send_event(WifiDisconnectEvent());
            break;
        default:
            break;
      #endif
    }
}<|MERGE_RESOLUTION|>--- conflicted
+++ resolved
@@ -43,12 +43,8 @@
 class Tts : public StateMachine
 {
   void entry(void) override {
-<<<<<<< HEAD
     publishDebug("Enter Tts");
     current_colors = COLORS_TTS;
-=======
-    Serial.println("Enter Speaking");
->>>>>>> 6244d5d0
   }
 
   void react(IdleEvent const &) override { 
@@ -193,7 +189,6 @@
     publishDebug("EndPlayAudioEvent in IdlePlay");
     transit<Idle>();
   }
-<<<<<<< HEAD
 };
 
 class Error : public StateMachine
@@ -227,11 +222,10 @@
   void react(EndPlayAudioEvent const &) override { 
     publishDebug("EndPlayAudioEvent in ErrorPlay");
     transit<Error>();
-=======
+  }
   
-  void react(OtaEvent const &) override { 
+  void react(UpdateEvent const &) override { 
     transit<Updating>();
->>>>>>> 6244d5d0
   }
 };
 
